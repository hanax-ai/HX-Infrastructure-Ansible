--- conflicted
+++ resolved
@@ -1,13 +1,8 @@
 
 [defaults]
 # Basic Configuration
-<<<<<<< HEAD
-inventory = inventories/prod
-host_key_checking = False
-=======
 inventory = inventory/environments/production
 host_key_checking = True
->>>>>>> 4df6cb91
 remote_user = ubuntu
 private_key_file = ~/.ssh/id_rsa
 timeout = 30
