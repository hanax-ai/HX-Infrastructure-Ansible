--- conflicted
+++ resolved
@@ -1,21 +1,12 @@
 
 [defaults]
 # Basic Configuration
-<<<<<<< HEAD
-inventory = inventories/production/hosts.yml
-host_key_checking = False
-retry_files_enabled = False
-stdout_callback = yaml
-bin_ansible_callbacks = True
-callback_whitelist = profile_tasks, timer
-=======
 inventory = inventory/environments/production/hosts.yml
 host_key_checking = True
 remote_user = ubuntu
 private_key_file = ~/.ssh/id_rsa
 timeout = 30
 forks = 20
->>>>>>> 24a77aa8
 
 # Performance Optimization
 forks = 50
