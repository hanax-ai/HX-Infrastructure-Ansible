--- conflicted
+++ resolved
@@ -1,13 +1,8 @@
 
 [defaults]
 # Basic Configuration
-<<<<<<< HEAD
-inventory = inventory/environments/production/hosts.yml
-host_key_checking = True
-=======
 inventory = inventories/prod
 host_key_checking = False
->>>>>>> ace321ac
 remote_user = ubuntu
 private_key_file = ~/.ssh/id_rsa
 timeout = 30
