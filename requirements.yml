--- conflicted
+++ resolved
@@ -91,18 +91,20 @@
     version: "7.0.2"
     src: https://galaxy.ansible.com
 
+  # Web Server Roles
+  - name: geerlingguy.nginx
+    version: "3.1.4"
+  - name: geerlingguy.apache
+    version: "4.0.0"
+
+  # Database Roles
   - name: geerlingguy.postgresql
     version: "3.4.2"
     src: https://galaxy.ansible.com
 
   - name: geerlingguy.nginx
     version: "3.1.4"
-<<<<<<< HEAD
     src: https://galaxy.ansible.com
-=======
-  - name: geerlingguy.apache
-    version: "4.0.0"
->>>>>>> 24a77aa8
 
   - name: geerlingguy.redis
     version: "1.8.0"
