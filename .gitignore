<<<<<<< HEAD

# Ansible specific
*.retry
.ansible/
ansible.log
*.log

# Vault files - CRITICAL SECURITY
vault_pass*
.vault_pass*
*vault_password*
*.vault
group_vars/*/vault*
host_vars/*/vault*
vault/

# Temporary files
*.tmp
*.temp
*~
.#*
#*#

# OS generated files
.DS_Store
.DS_Store?
._*
.Spotlight-V100
.Trashes
ehthumbs.db
Thumbs.db

# IDE and editor files
.vscode/
.idea/
*.swp
*.swo
*~
.project
.pydevproject

# Python
=======
# Byte-compiled / optimized / DLL files
>>>>>>> 3d3ce1ab
__pycache__/
*.py[cod]
*$py.class

# Distribution / packaging
.Python
build/
develop-eggs/
dist/
downloads/
eggs/
.eggs/
lib/
lib64/
parts/
sdist/
var/
wheels/
*.egg-info/
.installed.cfg
*.egg
MANIFEST

<<<<<<< HEAD
# Virtual environments
venv/
env/
ENV/
env.bak/
venv.bak/

# Testing
=======
# PyInstaller
*.manifest
*.spec

# Installer logs
pip-log.txt
pip-delete-this-directory.txt

# Unit test / coverage reports
htmlcov/
>>>>>>> 3d3ce1ab
.tox/
.coverage
.coverage.*
.cache
<<<<<<< HEAD
.pytest_cache/
=======
>>>>>>> 3d3ce1ab
nosetests.xml
coverage.xml
*.cover
.hypothesis/
<<<<<<< HEAD

# Molecule
molecule/*/molecule.yml.bak
.molecule/

# Terraform (if used alongside)
*.tfstate
*.tfstate.*
.terraform/
*.tfvars
=======
.pytest_cache/

# Translations
*.mo
*.pot

# Django stuff:
*.log
local_settings.py
db.sqlite3
>>>>>>> 3d3ce1ab

# Flask stuff:
instance/
.webassets-cache

<<<<<<< HEAD
# Logs
logs/
*.log
npm-debug.log*
yarn-debug.log*
yarn-error.log*

# Runtime data
pids/
*.pid
*.seed
*.pid.lock

# Coverage directory used by tools like istanbul
coverage/
=======
# Scrapy stuff:
.scrapy

# Sphinx documentation
docs/_build/

# PyBuilder
target/
>>>>>>> 3d3ce1ab

# Dependency directories
node_modules/

# Optional npm cache directory
.npm

<<<<<<< HEAD
# Optional REPL history
.node_repl_history

# Output of 'npm pack'
*.tgz

# Yarn Integrity file
.yarn-integrity
=======
# celery beat schedule file
celerybeat-schedule
>>>>>>> 3d3ce1ab

# dotenv environment variables file
.env

<<<<<<< HEAD
# Backup files
*.bak
*.backup
*.old

# Cache directories
.cache/
cache/
=======
# Environments
.env
.venv
env/
venv/
ENV/
env.bak/
venv.bak/

# Spyder project settings
.spyderproject
.spyproject
>>>>>>> 3d3ce1ab

# Local configuration overrides
local_settings.yml
local_vars.yml
override_vars.yml

# SSH keys
*.pem
*.key
id_rsa*
id_dsa*
id_ecdsa*
id_ed25519*

# SSL certificates
*.crt
*.cert
*.cer
*.p12
*.pfx

<<<<<<< HEAD
# Sensitive configuration
secrets.yml
credentials.yml
passwords.yml
tokens.yml

# Output directories
output/
results/
reports/

# Temporary Ansible facts
/tmp/ansible_facts_cache/

# Galaxy installed roles and collections (if not tracked)
roles/external/
collections/ansible_collections/

# Local development overrides
local/
dev/
development/

# Backup and temporary directories
backup/
tmp/
temp/
=======
# Ansible
*.retry
.vault_pass
vault_password_file
group_vars/*/vault.yml
host_vars/*/vault.yml
vault/*/vault.yml
**/vault.yml
**/vault.yaml
vault_*
.vault_*

# IDE
.vscode/
.idea/
*.swp
*.swo
*~

# OS
.DS_Store
Thumbs.db

# Logs
*.log

# Temporary files
*.tmp
*.temp
>>>>>>> 3d3ce1ab
<|MERGE_RESOLUTION|>--- conflicted
+++ resolved
@@ -1,49 +1,4 @@
-<<<<<<< HEAD
-
-# Ansible specific
-*.retry
-.ansible/
-ansible.log
-*.log
-
-# Vault files - CRITICAL SECURITY
-vault_pass*
-.vault_pass*
-*vault_password*
-*.vault
-group_vars/*/vault*
-host_vars/*/vault*
-vault/
-
-# Temporary files
-*.tmp
-*.temp
-*~
-.#*
-#*#
-
-# OS generated files
-.DS_Store
-.DS_Store?
-._*
-.Spotlight-V100
-.Trashes
-ehthumbs.db
-Thumbs.db
-
-# IDE and editor files
-.vscode/
-.idea/
-*.swp
-*.swo
-*~
-.project
-.pydevproject
-
-# Python
-=======
 # Byte-compiled / optimized / DLL files
->>>>>>> 3d3ce1ab
 __pycache__/
 *.py[cod]
 *$py.class
@@ -67,16 +22,6 @@
 *.egg
 MANIFEST
 
-<<<<<<< HEAD
-# Virtual environments
-venv/
-env/
-ENV/
-env.bak/
-venv.bak/
-
-# Testing
-=======
 # PyInstaller
 *.manifest
 *.spec
@@ -87,20 +32,37 @@
 
 # Unit test / coverage reports
 htmlcov/
->>>>>>> 3d3ce1ab
 .tox/
 .coverage
 .coverage.*
 .cache
-<<<<<<< HEAD
-.pytest_cache/
-=======
->>>>>>> 3d3ce1ab
 nosetests.xml
 coverage.xml
 *.cover
 .hypothesis/
-<<<<<<< HEAD
+.pytest_cache/
+
+# Translations
+*.mo
+*.pot
+
+# Django stuff:
+*.log
+local_settings.py
+db.sqlite3
+
+# Flask stuff:
+instance/
+.webassets-cache
+
+# Scrapy stuff:
+.scrapy
+
+# Sphinx documentation
+docs/_build/
+
+# PyBuilder
+target/
 
 # Molecule
 molecule/*/molecule.yml.bak
@@ -111,83 +73,13 @@
 *.tfstate.*
 .terraform/
 *.tfvars
-=======
-.pytest_cache/
 
-# Translations
-*.mo
-*.pot
-
-# Django stuff:
-*.log
-local_settings.py
-db.sqlite3
->>>>>>> 3d3ce1ab
-
-# Flask stuff:
-instance/
-.webassets-cache
-
-<<<<<<< HEAD
-# Logs
-logs/
-*.log
-npm-debug.log*
-yarn-debug.log*
-yarn-error.log*
-
-# Runtime data
-pids/
-*.pid
-*.seed
-*.pid.lock
+# celery beat schedule file
+celerybeat-schedule
 
 # Coverage directory used by tools like istanbul
 coverage/
-=======
-# Scrapy stuff:
-.scrapy
 
-# Sphinx documentation
-docs/_build/
-
-# PyBuilder
-target/
->>>>>>> 3d3ce1ab
-
-# Dependency directories
-node_modules/
-
-# Optional npm cache directory
-.npm
-
-<<<<<<< HEAD
-# Optional REPL history
-.node_repl_history
-
-# Output of 'npm pack'
-*.tgz
-
-# Yarn Integrity file
-.yarn-integrity
-=======
-# celery beat schedule file
-celerybeat-schedule
->>>>>>> 3d3ce1ab
-
-# dotenv environment variables file
-.env
-
-<<<<<<< HEAD
-# Backup files
-*.bak
-*.backup
-*.old
-
-# Cache directories
-.cache/
-cache/
-=======
 # Environments
 .env
 .venv
@@ -200,57 +92,16 @@
 # Spyder project settings
 .spyderproject
 .spyproject
->>>>>>> 3d3ce1ab
 
-# Local configuration overrides
-local_settings.yml
-local_vars.yml
-override_vars.yml
+# Optional npm cache directory
+.npm
 
-# SSH keys
-*.pem
-*.key
-id_rsa*
-id_dsa*
-id_ecdsa*
-id_ed25519*
+# Optional REPL history
+.node_repl_history
 
-# SSL certificates
-*.crt
-*.cert
-*.cer
-*.p12
-*.pfx
+# Output of 'npm pack'
+*.tgz
 
-<<<<<<< HEAD
-# Sensitive configuration
-secrets.yml
-credentials.yml
-passwords.yml
-tokens.yml
-
-# Output directories
-output/
-results/
-reports/
-
-# Temporary Ansible facts
-/tmp/ansible_facts_cache/
-
-# Galaxy installed roles and collections (if not tracked)
-roles/external/
-collections/ansible_collections/
-
-# Local development overrides
-local/
-dev/
-development/
-
-# Backup and temporary directories
-backup/
-tmp/
-temp/
-=======
 # Ansible
 *.retry
 .vault_pass
@@ -279,5 +130,4 @@
 
 # Temporary files
 *.tmp
-*.temp
->>>>>>> 3d3ce1ab
+*.temp