--- conflicted
+++ resolved
@@ -128,11 +128,97 @@
 # Logs
 *.log
 
-<<<<<<< HEAD
 # Temporary files
 *.tmp
 *.temp
-=======
+.tmp/
+.temp/
+
+# Secrets and Sensitive Data
+secrets.yml
+vault_pass.txt
+.vault_pass
+*.pem
+*.key
+*.crt
+id_rsa*
+*.p12
+*.pfx
+
+# Backup files
+*.bak
+*.backup
+*~
+
+# Cache
+.cache/
+*.cache
+.pytest_cache/
+.coverage
+htmlcov/
+
+# Molecule
+.molecule/
+molecule/*/molecule.yml.bak
+
+# Terraform (if used)
+*.tfstate
+*.tfstate.*
+.terraform/
+.terraform.lock.hcl
+
+# Docker
+.dockerignore
+
+# Local environment files
+.env
+.env.local
+.env.*.local
+
+# Documentation build
+site/
+docs/_build/
+
+# Test results
+test-results/
+coverage.xml
+*.cover
+.hypothesis/
+
+# Jupyter Notebook
+.ipynb_checkpoints
+
+# pyenv
+.python-version
+
+# pipenv
+Pipfile.lock
+
+# PEP 582
+__pypackages__/
+
+# Celery
+celerybeat-schedule
+celerybeat.pid
+
+# SageMath parsed files
+*.sage.py
+
+# Spyder project settings
+.spyderproject
+.spyproject
+
+# Rope project settings
+.ropeproject
+
+# mkdocs documentation
+/site
+
+# mypy
+.mypy_cache/
+.dmypy.json
+dmypy.json
+
 # Pyre type checker
 .pyre/
 
@@ -141,5 +227,4 @@
 ansible_vault_pass
 ~/.ansible_vault_pass
 vault_password_file
-.vault_password_file
->>>>>>> 24a77aa8
+.vault_password_file