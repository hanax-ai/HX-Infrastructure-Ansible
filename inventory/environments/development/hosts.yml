--- conflicted
+++ resolved
@@ -192,9 +192,5 @@
   children:
     development:
   vars:
-<<<<<<< HEAD
-    ansible_ssh_common_args: '-o StrictHostKeyChecking=yes -o UserKnownHostsFile=~/.ssh/known_hosts_dev'
-=======
-    ansible_ssh_common_args: '-o StrictHostKeyChecking=yes -o IdentitiesOnly=yes'
->>>>>>> 947b48b7
+    ansible_ssh_common_args: '-o StrictHostKeyChecking=yes -o UserKnownHostsFile=~/.ssh/known_hosts_dev -o IdentitiesOnly=yes'
     ansible_python_interpreter: /usr/bin/python3